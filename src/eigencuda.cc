--- conflicted
+++ resolved
@@ -156,72 +156,6 @@
   return C;
 }
 
-<<<<<<< HEAD
-template <typename T>
-std::vector<Mat<T>>
-EigenCuda<T>::triple_tensor_product(const Mat<T> &A, const Mat<T> &C,
-                                    const std::vector<Mat<T>> &tensor) {
-  // Perform the triple matrix multiplication A * matrix * C, for the vector
-  // of matrices given by tensor
-  std::vector<Mat<T>> rs(tensor.size());
-
-  // Copy Matrix A and B to the device
-  int id_A = initialize_Matrix(A);
-  int id_C = initialize_Matrix(C);
-
-  // allocate space in device for the temporal matrices
-  size_t size_Y = A.rows() * C.cols() * sizeof(T);
-  Mat<T> X = Mat<T>::Zero(A.cols(), C.cols());
-  Mat<T> Y = Mat<T>::Zero(A.rows(), C.cols());
-  Mat<T> matrix = Mat<T>::Zero(A.cols(), C.rows());
-
-  int id_X = initialize_Matrix(X, false);
-  int id_Y = initialize_Matrix(Y, false);
-  int id_matrix = initialize_Matrix(matrix, false);
-
-  // Iterate over the tensor Using the previous allocated space in the device
-  transform(tensor.begin(), tensor.end(), rs.begin(),
-            [this, id_A, id_C, id_X, id_Y, id_matrix, size_Y, &A, &C, &X,
-             &Y](const Mat<T> &mtx) {
-              assert(A.cols() == mtx.rows());
-              assert(mtx.cols() == C.rows());
-
-              // Copy matrix to the device
-              T *d_matrix = _allocated.at(id_matrix);
-              const T *h_mtx = mtx.data();
-
-              // move temporal matrix to the preallocated space
-              std::size_t size_mtx = mtx.size() * sizeof(T);
-              cudaMemcpy(d_matrix, h_mtx, size_mtx, cudaMemcpyHostToDevice);
-
-              // Compute first matrix multiplication
-              Shapes sh1{mtx.rows(), mtx.cols(), C.rows(), C.cols(), X.rows()};
-              std::tuple<int, int, int> ids =
-                  std::make_tuple(id_matrix, id_C, id_X);
-              gemm(sh1, ids);
-
-              // compute the second matrix multiplication
-              Shapes sh2{A.rows(), A.cols(), X.rows(), X.cols(), Y.rows()};
-              ids = std::make_tuple(id_A, id_X, id_Y);
-              gemm(sh2, ids);
-
-              // send data back to CPU
-              T *hY = Y.data();
-              T *dY = this->_allocated[id_Y];
-              cudaMemcpy(hY, dY, size_Y, cudaMemcpyDeviceToHost);
-              Y = Eigen::Map<Mat<T>>(hY, A.rows(), C.cols());
-
-              return Y;
-            });
-
-  // Free all the allocated arrays from the device
-  for (int x : {id_A, id_C, id_X, id_Y, id_matrix}) {
-    free_matrix(x);
-  }
-
-  return rs;
-}
-=======
 /*
  * \brief performs a matrix_1 * tensor * matrix_2 multiplication
  * \return matrix where each column is the result of the matrices
@@ -318,7 +252,6 @@
 
 //   return rs;
 // }
->>>>>>> 420042c6
 
 /*
  * \brief Multiply a matrix A by a 3D tensor represented as a vector of
@@ -341,47 +274,6 @@
 
   // allocate space in device for the temporal matrix
   int rows = tensor[0].rows(); // rows of the submatrices
-<<<<<<< HEAD
-  size_t size_Y = rows * A.cols() * sizeof(T);
-  Mat<T> Y = Mat<T>::Zero(rows, A.cols());
-  Mat<T> matrix = Mat<T>::Zero(rows, A.rows());
-
-  int id_Y = initialize_Matrix(Y, false);
-  int id_matrix = initialize_Matrix(matrix, false);
-
-  // Iterate over the tensor Using the previous allocated space in the device
-  transform(tensor.begin(), tensor.end(), rs.begin(),
-            [this, id_A, id_Y, id_matrix, size_Y, &A, &Y](const Mat<T> &mtx) {
-              // Check that the matrix has the right dimension
-              assert(mtx.cols() == A.rows());
-
-              // Copy matrix to the device
-              T *d_matrix = _allocated.at(id_matrix);
-              const T *h_mtx = mtx.data();
-
-              // move temporal matrix to the preallocated space
-              std::size_t size_mtx = mtx.size() * sizeof(T);
-              cudaMemcpy(d_matrix, h_mtx, size_mtx, cudaMemcpyHostToDevice);
-
-              // Compute the matrix multiplication
-              Shapes sh1{mtx.rows(), mtx.cols(), A.rows(), A.cols(), Y.rows()};
-              std::tuple<int, int, int> ids =
-                  std::make_tuple(id_matrix, id_A, id_Y);
-              gemm(sh1, ids);
-
-              // send data back to CPU
-              T *hY = Y.data();
-              T *dY = this->_allocated[id_Y];
-              cudaMemcpy(hY, dY, size_Y, cudaMemcpyDeviceToHost);
-              Y = Eigen::Map<Mat<T>>(hY, mtx.rows(), A.cols());
-
-              return Y;
-            });
-
-  // Free all the allocated arrays from the device
-  for (int x : {id_A, id_Y, id_matrix}) {
-    free_matrix(x);
-=======
   int cols = tensor[0].cols(); // cols of the submatrices
   Mat<T> matrix = Mat<T>::Zero(rows, cols);
 
@@ -447,7 +339,6 @@
   for (auto i = 0; i < batchCount; i++) {
     gpu_free(hA[i]);
     gpu_free(hC[i]);
->>>>>>> 420042c6
   }
 
   return rs;
